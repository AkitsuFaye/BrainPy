--- conflicted
+++ resolved
@@ -1,24 +1,15 @@
 # -*- coding: utf-8 -*-
 
-<<<<<<< HEAD
-"""
-adapted from jax.example_libraries.stax.BatchNorm
-https://jax.readthedocs.io/en/latest/_modules/jax/example_libraries/stax.html#BatchNorm
-"""
-
-
-from typing import Union
-=======
 from typing import Sequence, Optional, Dict, Callable, Union
->>>>>>> 47b75394
 
 import jax.nn
 import jax.numpy as jnp
 
+import brainpy.math as bm
 import brainpy
-import brainpy.math as bm
 from brainpy.initialize import ZeroInit, OneInit, Initializer
 from brainpy.nn.base import Node
+
 
 __all__ = [
   'BatchNorm',
@@ -51,6 +42,7 @@
   gamma_init: brainpy.init.Initializer
     an initializer generating the original scaling matrix
   """
+
   def __init__(self,
                axis: Union[int, tuple, list],
                epsilon: float = 1e-5,
