--- conflicted
+++ resolved
@@ -16,20 +16,13 @@
 
   data_pass_type = PASS_ONLY_ONE
 
-<<<<<<< HEAD
   def __init__(
       self,
-      input_shape: Union[Tuple[int], int],
+      input_shape: Union[Tuple[int, ...], int],
       trainable: bool = False,
       name: str = None,
   ):
     super(Input, self).__init__(name=name, trainable=trainable, input_shape=input_shape)
-=======
-  def __init__(self,
-               input_shape: Union[Tuple[int, ...], int],
-               name: str = None):
-    super(Input, self).__init__(name=name, input_shape=input_shape)
->>>>>>> a9adaa1a
     self.set_feedforward_shapes({self.name: (None,) + to_size(input_shape)})
     self._init_ff_conn()
 
